--- conflicted
+++ resolved
@@ -37,7 +37,6 @@
     info_trainval_path = osp.join(root_path,
                                   f'{info_prefix}_infos_trainval.pkl')
     info_test_path = osp.join(root_path, f'{info_prefix}_infos_test.pkl')
-<<<<<<< HEAD
     kitti.export_2d_annotation(
         root_path, info_train_path, file_client_args=file_client_args)
     kitti.export_2d_annotation(
@@ -47,13 +46,6 @@
     kitti.export_2d_annotation(
         root_path, info_test_path, file_client_args=file_client_args)
 
-=======
-    kitti.export_2d_annotation(root_path, info_train_path)
-    kitti.export_2d_annotation(root_path, info_val_path)
-    kitti.export_2d_annotation(root_path, info_trainval_path)
-    kitti.export_2d_annotation(root_path, info_test_path)
-    """
->>>>>>> ee4465e8
     create_groundtruth_database(
         'KittiDataset',
         root_path,
@@ -62,7 +54,6 @@
         relative_path=False,
         mask_anno_path='instances_train.json',
         with_mask=(version == 'mask'))
-    """
 
 
 def nuscenes_data_prep(root_path,
