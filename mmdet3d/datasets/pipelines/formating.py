--- conflicted
+++ resolved
@@ -148,13 +148,9 @@
                    'pcd_scale_factor', 'pcd_rotation', 'pcd_rotation_angle',
                    'pts_filename', 'transformation_3d_flow', 'trans_mat',
                    'affine_aug', 'sweep_img_metas', 'ori_cam2img',
-<<<<<<< HEAD
                    'cam2global', 'crop_offset', 'lidar2cam', 'ori_lidar2img',
                    'num_ref_frames', 'num_views', 'ego2global',
                    'img_crop_offset')):
-=======
-                   'cam2global', 'crop_offset')):
->>>>>>> ee4465e8
         self.keys = keys
         self.meta_keys = meta_keys
 
