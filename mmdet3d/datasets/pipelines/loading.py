--- conflicted
+++ resolved
@@ -6,14 +6,9 @@
 from pyquaternion import Quaternion
 
 from mmdet3d.core.points import BasePoints, get_points_type
-<<<<<<< HEAD
-from mmdet.datasets.pipelines import LoadAnnotations, LoadImageFromFile
-from ..builder import PIPELINES
-=======
-from mmdet.datasets.builder import PIPELINES
 from mmdet.datasets.pipelines import (Compose, LoadAnnotations,
                                       LoadImageFromFile)
->>>>>>> ee4465e8
+from ..builder import PIPELINES
 
 
 @PIPELINES.register_module()
