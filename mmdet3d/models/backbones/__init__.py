# Copyright (c) OpenMMLab. All rights reserved.
from mmdet.models.backbones import SSDVGG, HRNet, ResNet, ResNetV1d, ResNeXt
from .bev_hourglass import BEVHourglass
from .dfm_backbone import DfMBackbone
from .dgcnn import DGCNNBackbone
from .dla import DLANet
<<<<<<< HEAD
from .mink_resnet import MinkResNet
=======
from .liga_resnet import LIGAResNet
>>>>>>> ee4465e8
from .multi_backbone import MultiBackbone
from .nostem_regnet import NoStemRegNet
from .pointnet2_sa_msg import PointNet2SAMSG
from .pointnet2_sa_ssg import PointNet2SASSG
from .second import SECOND

__all__ = [
    'ResNet', 'ResNetV1d', 'ResNeXt', 'SSDVGG', 'HRNet', 'NoStemRegNet',
    'SECOND', 'DGCNNBackbone', 'PointNet2SASSG', 'PointNet2SAMSG',
<<<<<<< HEAD
    'MultiBackbone', 'DLANet', 'MinkResNet'
=======
    'MultiBackbone', 'DLANet', 'LIGAResNet', 'DfMBackbone', 'BEVHourglass'
>>>>>>> ee4465e8
]<|MERGE_RESOLUTION|>--- conflicted
+++ resolved
@@ -4,11 +4,8 @@
 from .dfm_backbone import DfMBackbone
 from .dgcnn import DGCNNBackbone
 from .dla import DLANet
-<<<<<<< HEAD
+from .liga_resnet import LIGAResNet
 from .mink_resnet import MinkResNet
-=======
-from .liga_resnet import LIGAResNet
->>>>>>> ee4465e8
 from .multi_backbone import MultiBackbone
 from .nostem_regnet import NoStemRegNet
 from .pointnet2_sa_msg import PointNet2SAMSG
@@ -18,9 +15,6 @@
 __all__ = [
     'ResNet', 'ResNetV1d', 'ResNeXt', 'SSDVGG', 'HRNet', 'NoStemRegNet',
     'SECOND', 'DGCNNBackbone', 'PointNet2SASSG', 'PointNet2SAMSG',
-<<<<<<< HEAD
-    'MultiBackbone', 'DLANet', 'MinkResNet'
-=======
-    'MultiBackbone', 'DLANet', 'LIGAResNet', 'DfMBackbone', 'BEVHourglass'
->>>>>>> ee4465e8
+    'MultiBackbone', 'DLANet', 'MinkResNet', 'LIGAResNet', 'DfMBackbone',
+    'BEVHourglass'
 ]